--- conflicted
+++ resolved
@@ -146,10 +146,6 @@
 					# add next line text to current footnote
 					footnote[1] = ''.join([footnote[1], next_line])
 					used_index = index + i
-<<<<<<< HEAD
-=======
-					#print used_index
->>>>>>> df1c76f5
 					i += 1
 			# make our merged footnote hack official!
 			footnotes[footnote[0]] = footnote[1]
