--- conflicted
+++ resolved
@@ -1,7 +1,8 @@
 from datetime import datetime, date
 import pandas as pd
 import os
-import types
+from collections import defaultdict
+
 
 test_paths = [
     "11011400_t1.csv",
@@ -24,62 +25,49 @@
 t6 = pd.read_csv(fps[5])
 t7 = pd.read_csv(fps[6])
 
-NUM = (int, long, float)
-#STR = (str, unicode)
+
+NUM = (int, long, float, complex)
+STR = (str, unicode)
 NONE = (types.NoneType)
 DATE = (datetime.date, datetime.datetime)
-SIMPLE = (int, long, float, complex, basestring, types.NoneType)
+SIMPLE = (int, long, float, complex, str, unicode, types.NoneType)
 
 def is_none(val):
-    if val is None or val=="":
+    if isinstance(val, NONE) or val=="":
         return True
     else:
         False
 
 def is_str(val):
-    if is_none(val):
-        return None
-    elif isinstance(val, basestring):
+    if isinstance(val, STR):
         return True
     else:
         return False
 
 def is_num(val):
-    if is_none(val):
-        return None
-    elif isinstance(val, NUM):
+    if isinstance(val, NUM):
         return True
     else:
         return False
 
 def is_date(val):
-    if is_none(val):
-        return None
     if isinstance(val, DATE):
         return True
-<<<<<<< HEAD
-    elif re.match("[0-9]{4}-[0-9]{1,2}-[0-9]{1,2}", datetime.strptime("%Y-%m-%d")):
-=======
-    elif re.match("[0-9]{4}-[0-9]{1,2}-[0-9]{1,2}", val.strftime("%Y-%m-%d")):
->>>>>>> 07e08a22
+    elif re.match("[0-9]{4}-[0-9]{1,2}-[0-9]{1,2}", datetime.strptime(val, "%Y-%m-%d")):
         return True
     else:
         False
 
 def is_bool(val):
-    if is_none(val):
-        return None
-    elif val in [0,1]:
-        return True
-    elif val in [True, False]:
-        return True
-    else:
-        return False
-
-def test_table_name(table_name):
-    if is_none(table_name):
-        return None
-    if re.match("TABLE.*", table_name):
+    if val in [0,1]:
+        return True
+    elif val in[True, False]:
+        return True
+    else:
+        return False
+
+def test_table_name(val):
+    if re.match("TABLE.*", val):
         return True
     else:
         return False
@@ -105,11 +93,14 @@
 
 def test_text_field(text):
     if is_str(text):
-        if re.match("[A-Za-z0-9_-]+", text):
+        if re.match("[A-Za-z0-9_-: ]+", text):
+            return True
+        else:
+            return False
 
 
 def test_col_match(tab, expected):
-    return all([TRUE if c in frozenset(expected) else False for c in tab.columns()])
+    return all([True if c in frozenset(expected) else False for c in tab.columns()])
 
 def apply_test(val, fx):
     return all[fx(v) for v in val if v is not None and v is not ""]
@@ -159,38 +150,82 @@
         'today',
         'fytd'
     ]
-    tests = []
+
+    tests = defaultdict(list)
+
     for c in cols:
+        the_key = "%s_%s" % tab_index, c
         if c=="table":
             if tab_index=="t3":
-                tests.append(None)
+                tests[].append(None)
             else:
-                tests.append(apply_test[tab[c]])
+                tests.append( apply_test[tab[c], is_table] )
+
         elif c=="date":
-            tests.append(apply_test(tab['date'], is_date))
+            tests.append(apply_test(tab[c], is_date))
+
         elif c=="open_today":
-            tests.append(is_num(v) for v in value if v is not None or v is not "")
+            tests.append(apply_test(tab[c], is_num))
+
         elif c=="surtype":
-            tests.append()
-
-# split up
-bri_cols = [
-    'open_today',
-    'surtype',
-    'account',
-    'close_today',
-    'classification',
-    'item',
-    'footnote',
-    'open_fy',
-    'open_mo',
-]
-bur_cols = [
-
-
-
-# all fields
-
-
-
-
+            tests.append(apply_test(tab[c], is_str))
+
+        elif c=="account":
+            tests.append(apply_test(tab[c], is_str))
+
+        elif c=="close_today":
+            tests[].append(apply_test(tab[c], is_num))
+
+        elif c=="classification":
+            tests[].append(apply_test(tab[c], is_str))
+
+        elif c=="item":
+            tests[].append(apply_test(tab[c], is_str))
+
+        elif c=="item":
+            tests[].append(apply_test(tab[c], is_str))
+
+        elif c=="footnote":
+            tests[].append(apply_test(tab[c], is_str))
+
+        elif c=="open_fy":
+            tests[the_key].append(apply_test(tab[c], is_num))
+
+        elif c=="open_mo":
+            tests[the_key].append(apply_test(tab[c], is_num))
+
+        elif c=="subtype":
+            tests[the_key].append(apply_test(tab[c], is_str))
+
+        elif c=="mtd":
+            tests[the_key].append(apply_test(tab[c], is_num))
+
+        elif c=="mtd":
+            tests[the_key].append(apply_test(tab[c], is_bool))
+
+        elif c=="day":
+            tests[the_key].append(apply_test(tab[c]), is_wkdy)
+
+        elif c=="type"
+            tests[the_key].append(apply_test(tab[c], is_str))
+
+        elif c=="today":
+            tests[the_key].append(apply_test(tab[c], is_num))
+
+        elif c=="fytd":
+             tests[the_key].append(apply_test(tab[c], is_num))
+
+        tests[tab_index+ "_cols"].append(test_table_columns(tab, tab_index))
+
+    return tests_for_table
+
+
+
+
+
+
+
+
+
+
+
