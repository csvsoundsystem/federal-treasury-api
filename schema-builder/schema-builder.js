--- conflicted
+++ resolved
@@ -145,7 +145,6 @@
   writeToFile_after(table_schema);
 };
 
-<<<<<<< HEAD
 function writeSchema(table_names){
 
   for (var table_name in table_names){
@@ -212,71 +211,5 @@
       })(table_name)
     };
   };
-=======
-for (var table_name in table_names){
-	if (_.has(table_names, table_name)){
-
-    // Get a table scheme for each table, use a closure becaue it's done asynchronously and you need to know what table this ajax call refers to
-		(function(table_name){
-			treasuryIo('PRAGMA table_info(' + table_name +')')
-				.done( function(response){
-
-				  var name_types = cleanPragmaObj(response),
-				      table_obj = {
-				      	"label": table_names[table_name],
-				      	"name" : table_name,
-                "columns": {}
-				      };
-
-          var addValuesToColumn_after = _.after(_.size(name_types), addValuesToColumn); // Only invoked after all of the columns in a given table are processed
-
-          // Loop through each item that was returned from PRAGMA, again using a closure so it knows what column it's acting on
-          _.each(name_types, function(name_type){
-            (function(name_type, table_obj){
-              var query_text;
-
-              // We don't want every single integer, so if it's numeric, find the range instead of the DISTINCT values
-              if (name_type.type == 'TEXT' && (name_type.name != 'date' && name_type.name != 'year_month')){
-                query_text = 'SELECT DISTINCT "' + name_type.name + '" FROM ' + table_obj.name;
-              }else{
-                query_text = 'SELECT min("' + name_type.name + '") as min, max("' + name_type.name + '") as max FROM ' + table_obj.name;
-              };
-
-              treasuryIo(query_text)
-                .done( function(response){
-
-                  // Process the json response into a single flat, ascending sorted array of values
-					  			var values = _.flatten(_.map(response, function(value){return _.values(value)})),
-                      values_with_blank = _.map(values, function(val) { return ((val != null) ?  val :  '(blank)' )} ),
-                      sorted_values_with_blank = _.sortBy(values_with_blank, function(val) {  return val  } );
-
-                  // If there's a blank value, make it the last item in the array
-                  var blank_index = _.indexOf(sorted_values_with_blank, '(blank)');
-                  if (blank_index != -1){
-                    sorted_values_with_blank.move(blank_index, (sorted_values_with_blank.length - 1) );
-                  };
-
-                  // If we're adding weekdays, make it so that they're sorted Monday - Friday, even if all the days aren't present
-                  if (name_type.name == 'weekday'){
-                    _.each(weekdays_arr, function(weekday){
-                      var weekday_indx = _.indexOf(sorted_values_with_blank, weekday);
-                      if (weekday_indx != -1){
-                        sorted_values_with_blank.move(weekday_indx, 0);
-                      }; 
-                    });
-                  };
-
-					  			name_type['values'] = sorted_values_with_blank
-					  			table_obj.columns[name_type.name] = name_type;
-                  addValuesToColumn_after(table_obj);
-
-                });
-            })(name_type, table_obj);
-          });
-				}); 
-		})(table_name)
-	};
->>>>>>> 1c492dc7
-};
 
 writeSchema(table_names);
