#!/usr/bin/env python
import treasuryio
import humanize
import math

MIL = 1e6

# Helpers to humanize numbers / dates
def human_number(num):
    return humanize.intword(int(math.ceil(num))).lower()

def human_date(date):
    return humanize.naturalday(date).title()

@treasuryio.tweet
def total_debt_tweet():
    df = treasuryio.query('SELECT date, close_today FROM t3c WHERE (item LIKE \'%subject to limit%\' AND year = 2013 AND month >=1) ORDER BY date DESC')

    # determine length of DataFrame
    end = len(df)-1

    # extract current amount and amount at the beginning of the year
    current_amt = df['close_today'][0]*MIL
    previous_amt = df['close_today'][end]*MIL

    # calculate change
    delta = abs(current_amt - previous_amt)

    # generate word to represnet the direction of change
    if current_amt > previous_amt:
        change = "increased"
    elif current_amt < previous_amt:
        change = "decreased"

    # humanize values
    # Notice the included ``human_date`` and ``human_number`` functions which simplify these values for you
    current_date = human_date(df['date'][0])
    amt = human_number(current_amt)
    delta = human_number(delta)
    previous_date = human_date(df['date'][end])

    # generate tweet
    vals = (current_date, amt, change, previous_date, 'http://treasury.io')
    return "As of %s, the US Gov is $%s in debt. This amount has %s since %s - %s" % vals

<<<<<<< HEAD
def change_in_balance_tweet(df):

    # calculate change
    raw_amt = df['change'][0]
    if raw_amt < 0:
        change = "dropped"
    elif raw_amt > 0:
        change = "rose"
    # humanize number
    amt = human_number(abs(raw_amt)*MIL)

    #Extract Weekday
    weekday = df['weekday'][0]

    return "The US Gov's total operating balance %s $%s on %s - %s" % (change, amt, weekday, URL)

######################################

# this is the heart of the tweet bot
# give a tweet type, it will query the database
# and pass the resulting data to a tweet constructor
def construct_tweet(options):
    t = options.tweet_type
    df = treasury_io(QUERIES[t])
    if t == 'total_debt':
        return total_debt_tweet(df)
    elif t == 'change_in_balance':
        return change_in_balance_tweet(df)

=======
>>>>>>> d53c626e
if __name__ == '__main__':
    total_debt_tweet()<|MERGE_RESOLUTION|>--- conflicted
+++ resolved
@@ -2,16 +2,24 @@
 import treasuryio
 import humanize
 import math
+from datetime import datetime
 
-MIL = 1e6
+######################################
+def load_options():
+    parser = OptionParser()
+    parser.add_option("-t", "--tweet-type", dest="tweet_type", default="total_debt",
+                  help="write report to FILE", metavar="FILE")
+    (options, args) = parser.parse_args()
+    return options
 
 # Helpers to humanize numbers / dates
 def human_number(num):
     return humanize.intword(int(math.ceil(num))).lower()
 
 def human_date(date):
-    return humanize.naturalday(date).title()
+    return humanize.naturalday(datetime.strptime(date, "%Y-%m-%d")).title()
 
+######################################
 @treasuryio.tweet
 def total_debt_tweet():
     df = treasuryio.query('SELECT date, close_today FROM t3c WHERE (item LIKE \'%subject to limit%\' AND year = 2013 AND month >=1) ORDER BY date DESC')
@@ -20,8 +28,8 @@
     end = len(df)-1
 
     # extract current amount and amount at the beginning of the year
-    current_amt = df['close_today'][0]*MIL
-    previous_amt = df['close_today'][end]*MIL
+    current_amt = df['close_today'][0]*1e6
+    previous_amt = df['close_today'][end]*1e6
 
     # calculate change
     delta = abs(current_amt - previous_amt)
@@ -40,12 +48,13 @@
     previous_date = human_date(df['date'][end])
 
     # generate tweet
-    vals = (current_date, amt, change, previous_date, 'http://treasury.io')
-    return "As of %s, the US Gov is $%s in debt. This amount has %s since %s - %s" % vals
+    vals = (current_date, amt, change, delta, previous_date, 'http://treasury.io')
+    return "As of %s, the US Gov is $%s in debt. This amount has %s by %s since %s - %s" % vals
 
-<<<<<<< HEAD
-def change_in_balance_tweet(df):
-
+######################################
+@treasuryio.tweet
+def change_in_balance_tweet():
+    df = treasuryio.query('''SELECT close_today - open_today AS change, date, weekday FROM t1 WHERE account = 'Total Operating Balance' ORDER BY date DESC LIMIT 1''')
     # calculate change
     raw_amt = df['change'][0]
     if raw_amt < 0:
@@ -53,27 +62,22 @@
     elif raw_amt > 0:
         change = "rose"
     # humanize number
-    amt = human_number(abs(raw_amt)*MIL)
+    amt = human_number(abs(raw_amt)*1e6)
 
     #Extract Weekday
-    weekday = df['weekday'][0]
+    the_date = human_date(df['date'][0])
 
-    return "The US Gov's total operating balance %s $%s on %s - %s" % (change, amt, weekday, URL)
+    vals = (change, amt, the_date, 'http://treasury.io')
+    return "The US Gov's total operating balance %s $%s on %s - %s" % vals
 
 ######################################
 
-# this is the heart of the tweet bot
-# give a tweet type, it will query the database
-# and pass the resulting data to a tweet constructor
-def construct_tweet(options):
+if __name__ == '__main__':
+
+    options = load_options()
     t = options.tweet_type
-    df = treasury_io(QUERIES[t])
+
     if t == 'total_debt':
-        return total_debt_tweet(df)
+        total_debt_tweet()
     elif t == 'change_in_balance':
-        return change_in_balance_tweet(df)
-
-=======
->>>>>>> d53c626e
-if __name__ == '__main__':
-    total_debt_tweet()+        change_in_balance_tweet()
